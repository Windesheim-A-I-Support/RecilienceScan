--- conflicted
+++ resolved
@@ -1,40 +1,31 @@
 # quarto_titlepages <a href="https://github.com/nmfs-opensci/quarto_titlepages"><img src="https://github.com/nmfs-opensci.png" align="right" width="120"/></a>
 
-[Try it out on RStudio Cloud](https://rstudio.cloud/content/4370280) --- [Read the documentation](https://nmfs-opensci.github.io/quarto_titlepages/) --- [Install the extension](https://github.com/nmfs-opensci/quarto_titlepages/tree/extension#readme)
+[Try it out on RStudio Cloud](https://rstudio.cloud/content/4370280) --- [Read the documentation](https://nmfs-opensci.github.io/quarto_titlepages/)
 
-<<<<<<< HEAD
-This repo includes templates for making a custom title page using the information in the YAML (from the `xyz.qmd` for an single doc and from `index.qmd` for a [Quarto](https://quarto.org/) book). 
+This repo includes a Quarto extension and templates for making a custom title page or book cover using the information in the YAML (from the `xyz.qmd` for an single doc and from `index.qmd` for a [Quarto](https://quarto.org/) book). 
 
 <img src="./img/example.png" width="200"/>
 
-------
-This work is uses [Quarto](https://quarto.org/), [citation](https://github.com/quarto-dev/quarto-cli/blob/main/CITATION.cff). The default document classes for Quarto are scrbook and scrartcl. This repo also includes a copy of the Springer [svmono](https://www.springernature.com/gp/authors/campaigns/latex-author-support) document class, CRC/Chapman & Hall krantz document class, and the Elsevier elsarticle document class. The tex templates were written by [Eli Holmes](https://github.com/eeholmes) and the lua filter to allow themes was written by [Mickaël Canouil](https://github.com/mcanouil).
-=======
-This is a [Quarto](https://quarto.org/) extension to help you make custom title pages and cover pages for PDF output.
-
-<a href="img/bg-image.png"><img src="img/example.png" width="200"/></a>
 
 ## Install the extension
 
 ```bash
-quarto use template nmfs-opensci/quarto-titlepages@extension
+quarto use template nmfs-opensci/quarto-titlepages
 ```
 
-This will install the extension and create an example qmd file and bibliography that you can use as a starting place. Note, it will ask for the directory name and will install in that (empty) directory.
+This will install the extension in the `_extension` folder plus all the demo files. Essentially, you will be cloning the repo into a new folder and you will be asked at installation for the name of the (empty) folder/directory that you want to install into.
 
-## Installation for an existing document
+## Install for an existing document
 
-You may also use this format with an existing Quarto project or document.
-From the quarto project or document directory, run the following command to install the extension in a `_extensions` folder in your project:
+You may also use this format with an existing Quarto project or document. This will install only the files in the `_extension` folder and will not install the files above that (the demo files).
+
+From the quarto project or document directory, run the following command:
 
 ```bash
-quarto install extension nmfs-opensci/quarto-titlepages@extension
+quarto install extension nmfs-opensci/quarto-titlepages
 ```
 
 ## Usage
-
-After installing the extension, you will find tex files for each of the title and cover page examples in the `_extensions` folder, *e.g.*, `_vline_titlepage.tex`.
-The folder contains the necessary `.tex` templates and a `theme.lua` filter that sets up the metadata so that the pandoc template in `before-body.tex` chooses the right title page theme and cover based on `titlepage: ` in the YAML.
 
 In your document yaml add the format and a titlepage theme.
 
@@ -43,15 +34,16 @@
 titlepage: great-wave
 ```
 
-Then render the document.
+Then render the document. See the documentation for the possible themes.
 
 ## Customizing
 
-Find one of the templates (*e.g.*, `vline` or `bg-image`) and edit its `_titlepage.tex` and/or `_cover.tex` files.
+In the `demo` folder of the repo, you will find an example of using Pandoc templates when rendering a pdf. Read the documentation to get oriented or skim the code and it should be apparent how it works.
+
+If you want to customize one of the title page themes, you will find tex files for each of the title and cover page examples in the `_extensions` folder, *e.g.*, `_vline_titlepage.tex`.
+The folder also contains a `theme.lua` filter that sets up the metadata so that the Pandoc template in `before-body.tex` chooses the right title page theme and cover based on `titlepage: ` in the YAML. You do not have to use the extension when customizing. You can just copy and paste the relevent LaTeX code, from say one of the `..._titlepage.tex` files, into `demo/_titlepage.tex` and use the `article.qmd` file in the `demo` folder.
+
+See the documentation for more information on customizing.
 
 ------
-
-This work is uses [Quarto](https://quarto.org/), [citation](https://github.com/quarto-dev/quarto-cli/blob/main/CITATION.cff).
-The default document classes for Quarto are scrbook and scrartcl.
-This repo also includes a copy of the Springer [svmono](https://www.springernature.com/gp/authors/campaigns/latex-author-support) document class, CRC/Chapman & Hall krantz document class, and the Elsevier elsarticle document class. The tex templates were written by [Eli Holmes](https://github.com/eeholmes) and the lua filter to allow themes was written by [Mickaël Canouil](https://github.com/mcanouil).
->>>>>>> 8737355b
+This work is uses [Quarto](https://quarto.org/), [citation](https://github.com/quarto-dev/quarto-cli/blob/main/CITATION.cff). The default document classes for Quarto are scrbook and scrartcl. This repo also includes a copy of the Springer [svmono](https://www.springernature.com/gp/authors/campaigns/latex-author-support) document class, CRC/Chapman & Hall krantz document class, and the Elsevier elsarticle document class. The tex templates were written by [Eli Holmes](https://github.com/eeholmes) and the lua filter to allow themes was written by [Mickaël Canouil](https://github.com/mcanouil).