--- conflicted
+++ resolved
@@ -1,11 +1,6 @@
 title: titlepage
-<<<<<<< HEAD
-author: Eli Holmes, Mickaël Canouil
-version: 0.2.1
-=======
 author: Eli Holmes
 version: 3.2
->>>>>>> 43753bae
 contributes:
   format:
     pdf:
